--- conflicted
+++ resolved
@@ -571,7 +571,6 @@
         # set is not equal
         self.failUnlessEqual(batch_1[-2][1]['p'], batch_2[0][1]['p'])
 
-<<<<<<< HEAD
     def test_browse_restricted_record_as_unauthorized_user(self):
         """websearch - browse for a record that belongs to a restricted collection as an unauthorized user."""
         error_messages = test_web_page_content(CFG_SITE_URL + '/search?p=CERN-THESIS-99-074&f=088__a&action_browse=Browse&ln=en',
@@ -606,7 +605,8 @@
                                                username='admin',
                                                password='',
                                                expected_text= ['Hits', '>CERN-THESIS-99-074</a>'])
-=======
+        if error_messages:
+            self.fail(merge_error_messages(error_messages))
 
     def test_browse_exact_author_help_link(self):
         error_messages = test_web_page_content(CFG_SITE_URL + '/search?ln=en&p=Dasse%2C+Michel&f=author&action_browse=Browse',
@@ -622,9 +622,9 @@
         error_messages = test_web_page_content(CFG_SITE_URL + '/search?ln=en&as=1&m1=a&p1=Dasse%2C+Michel&f1=author&op1=a&m2=a&p2=&f2=firstauthor&op2=a&m3=a&p3=&f3=&action_browse=Browse',
                                                username = 'guest',
                                                expected_text = ['Did you mean to browse in', 'index?'])
->>>>>>> 8bfa3e70
-        if error_messages:
-            self.fail(merge_error_messages(error_messages))
+        if error_messages:
+            self.fail(merge_error_messages(error_messages))
+
 
 class WebSearchTestOpenURL(unittest.TestCase):
 
