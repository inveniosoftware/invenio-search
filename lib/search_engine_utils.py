--- conflicted
+++ resolved
@@ -74,7 +74,6 @@
         else:
             sort_sql = ""
 
-<<<<<<< HEAD
         def get_res(recIDs):
             query = "SELECT %s FROM %s AS bx, %s AS bibx " \
                     "WHERE bibx.id_bibrec IN (%s) AND bx.id=bibx.id_bibxxx AND " \
@@ -88,14 +87,6 @@
         else:
             return [i for res in map(get_res, zip(*[iter(recIDs)]*split_by)) for i in res]
 
-=======
-        query = "SELECT %s FROM %s AS bx, %s AS bibx " \
-                "WHERE bibx.id_bibrec IN (%s) AND bx.id=bibx.id_bibxxx AND " \
-                "bx.tag LIKE %%s %s" % \
-                (queryselect, bx, bibx, ("%s,"*len(queryparam))[:-1], sort_sql)
-        res = run_sql(query, tuple(queryparam) + (tag,))
-        for row in res:
-            out.append(row[0])
     return out
 
 
@@ -188,5 +179,4 @@
                         out += value
                     else:
                         out += "$$%s%s" % (field[-1:], value)
->>>>>>> 57bc9f29
     return out